--- conflicted
+++ resolved
@@ -80,11 +80,7 @@
         ort_model_attributes = model._torch_module._execution_manager(training_mode)
 
         # test propagate cast ops
-<<<<<<< HEAD
-        assert ort_model_attributes._propagate_cast_ops_strategy == C.PropagateCastOpsStrategy.FLOOD_FILL
-=======
         assert ort_model_attributes._propagate_cast_ops_strategy == C.PropagateCastOpsStrategy.INSERT_AND_REDUCE
->>>>>>> a258cd35
         assert ort_model_attributes._propagate_cast_ops_level == 5
         assert ort_model_attributes._propagate_cast_ops_allow == ["XYZ", "PQR"]
 
