{
    "PropagateCastOps":
    {
<<<<<<< HEAD
        "Strategy": "FLOOD_FILL",
=======
        "Strategy": "INSERT_AND_REDUCE",
>>>>>>> a258cd35
        "Level": 5,
        "Allow": ["XYZ", "PQR"]
    },
    "UseExternalGPUAllocator" : true,
    "EnableCustomAutogradFunction": false,
    "AllowLayerNormModPrecision": false,
    "EnableGradAccOptimization": false,
    "UseStaticShape": false,
    "RunSymbolicShapeInference": true,
    "SkipCheck":
    [
        "SKIP_CHECK_DEVICE",
        "SKIP_CHECK_EXECUTION_AGENT"
    ],
    "DebugOptions":
    {
        "LogLevel": "INFO",
        "SaveONNX": true,
        "ONNXPrefix": "my_other_model"
    }
}<|MERGE_RESOLUTION|>--- conflicted
+++ resolved
@@ -1,11 +1,7 @@
 {
     "PropagateCastOps":
     {
-<<<<<<< HEAD
-        "Strategy": "FLOOD_FILL",
-=======
         "Strategy": "INSERT_AND_REDUCE",
->>>>>>> a258cd35
         "Level": 5,
         "Allow": ["XYZ", "PQR"]
     },
