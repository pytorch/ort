--- conflicted
+++ resolved
@@ -102,7 +102,6 @@
     - `python ./ort/tests/bert_for_sequence_classification.py`
 
 
-<<<<<<< HEAD
 ## Inference
 
 ### Prerequisites
@@ -136,8 +135,6 @@
 
 To see torch-ort in action, see https://github.com/microsoft/onnxruntime-training-examples, which shows you how to train the most popular HuggingFace models.
 
-=======
->>>>>>> dfd72f1d
 # 🎯 Inference
 
 <div align="center">
